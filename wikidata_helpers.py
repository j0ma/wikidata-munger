--- conflicted
+++ resolved
@@ -2,17 +2,6 @@
 import orjson
 import json
 import math
-<<<<<<< HEAD
-import orjson
-import json
-import math
-import os
-import itertools
-
-from typing import Generator, Set, Union, Dict, Any
-from pymongo import MongoClient
-
-=======
 import os
 import itertools
 
@@ -30,7 +19,6 @@
             break
         yield (ix, chunk) if should_enumerate else chunk
         ix += 1
->>>>>>> a1cbe684
 
 def chunks(iterable, size, should_enumerate=False):
     """Source: https://alexwlchan.net/2018/12/iterating-in-fixed-size-chunks/"""
@@ -101,12 +89,6 @@
     def parse_alias_langs(self) -> None:
         self.alias_langs = {lang for lang in self.aliases}
 
-<<<<<<< HEAD
-    def parse_alias_langs(self) -> None:
-        self.alias_langs = {lang for lang in self.aliases}
-
-=======
->>>>>>> a1cbe684
     @property
     def name(self) -> str:
         try:
